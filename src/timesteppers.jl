export ForwardEulerTimeStepper, FilteredForwardEulerTimeStepper,
       AB3TimeStepper,
       RK4TimeStepper, FilteredRK4TimeStepper,
       ETDRK4TimeStepper, FilteredETDRK4TimeStepper

export stepforward!




# Looping stepforward function ------------------------------------------------
"""
    stepforward!(prob)

Step forward the Problem prob for one timestep.
"""
function stepforward!(prob::Problem)
    stepforward!(prob.state, prob.ts, prob.eqn, prob.vars, prob.params,
                 prob.grid)
    prob.t = prob.state.t
    prob.step = prob.state.step
end


"""
    stepforward!(prob, nsteps)

Step forward the problem 'prob' for 'nsteps'.
"""
function stepforward!(prob::Problem, nsteps)
  for step = 1:nsteps
    stepforward!(prob)
  end
  nothing
end


"""
    stepforward!(prob, diags, nsteps)

Step forward the problem prob for nsteps while calculating the
diagnostics in diags.
"""
function stepforward!(prob::Problem, diags::AbstractArray, nsteps)

  # Initialize diagnostics for speed
  for diag in diags
    newnum = ceil(Int, (diag.count+nsteps)/diag.freq)
    if newnum > diag.num
      warn("Resizing diags before stepping forward...")
      resize!(diag, newnum)
    end
  end

  for step = 1:nsteps
    stepforward!(prob)
    for diag in diags
      if (prob.step+1) % diag.freq == 0.0
        increment!(diag)
      end
    end

  end
  nothing
end



# Utilities -------------------------------------------------------------------
"""
Calculate ETDRK4 coefficients by integrating over a small circle
in complex space.
"""
function getetdcoeffs(dt::Float64, LC::Array{Complex{Float64},2};
  ncirc=32, rcirc=1.0)

  # Make circle
  circ  = Array{Complex{Float64}}(1, 1, ncirc)
  circ[1, 1, :]  = rcirc * exp.( 2.0*pi*im*(0.5:1.0:(ncirc-0.5))/ncirc )

  # Construct intermediate vars
  zc = broadcast(+, dt.*LC, circ)

  # Four coefficients: ζ, α, β, Γ
  ζ = dt.*squeeze(mean( (exp.(0.5.*zc)-1.0)./zc, 3), 3)

  α = dt.*squeeze(mean(
    ( (-4.0) .- zc .+ exp.(zc).*(4.0.-3.0.*zc.+zc.^2.0))./zc.^3.0,      3), 3)
  β = dt.*squeeze(mean(
    (   2.0  .+ zc .+ exp.(zc).*((-2.0).+zc))./zc.^3.0,                 3), 3)
  Γ = dt.*squeeze(mean(
    ( (-4.0) .- 3.0.*zc .- zc.^2.0 .+ exp.(zc).*(  4.0 .-zc))./zc.^3.0, 3), 3)

  return ζ, α, β, Γ
end


"""
Calculate ETDRK4 coefficients by integrating over a small circle
in complex space.
"""
function getetdcoeffs(dt::Float64, LC::Array{Complex{Float64},3};
  ncirc=32, rcirc=1.0)

  # Make circle
  circ  = Array{Complex{Float64}}(1, 1, 1, ncirc)
  circ[1, 1, 1, :]  = rcirc * exp.( 2.0*pi*im*(0.5:1.0:(ncirc-0.5))/ncirc )

  # Construct intermediate vars
  zc = broadcast(+, dt.*LC, circ)

  # Four coefficients: ζ, α, β, Γ
  ζ = dt.*squeeze(mean( (exp.(0.5.*zc)-1.0)./zc, 4), 4)

  α = dt.*squeeze(mean(
    ( (-4.0) .- zc .+ exp.(zc).*(4.0.-3.0.*zc.+zc.^2.0))./zc.^3.0,      4), 4)
  β = dt.*squeeze(mean(
    (   2.0  .+ zc .+ exp.(zc).*((-2.0).+zc))./zc.^3.0,                 4), 4)
  Γ = dt.*squeeze(mean(
    ( (-4.0) .- 3.0.*zc .- zc.^2.0 .+ exp.(zc).*(  4.0 .-zc))./zc.^3.0, 4), 4)

  return ζ, α, β, Γ
end





# Forward Euler ---------------------------------------------------------------
# The simplest time-stepping method in the books. Explicit and 1st-order
# accurate.

struct ForwardEulerTimeStepper{dim} <: AbstractTimeStepper
  dt::Float64
  N::Array{Complex{Float64},dim}    # Explicit linear and nonlinear terms
  ForwardEulerTimeStepper(dt::Float64, N::Array{Complex{Float64},dim}) where dim = new{dim}(dt, zeros(size(N)))
end

<<<<<<< HEAD

=======
>>>>>>> 236ad805
function stepforward!(s::State, ts::ForwardEulerTimeStepper,
                      eq::AbstractEquation, v::AbstractVars, p::AbstractParams,
                      g::AbstractGrid)
  eq.calcN!(ts.N, s.sol, s.t, s, v, p, g)
<<<<<<< HEAD
  @. s.sol = s.sol + ts.dt*(ts.N + eq.LC*s.sol)
=======
  @. s.sol += ts.dt*(ts.N + eq.LC*s.sol)
>>>>>>> 236ad805
  s.t += ts.dt
  s.step += 1
  nothing
end








# Filtered Forward Euler ------------------------------------------------------
# The simplest time-stepping method in the books. Explicit and 1st-order
# accurate.

struct FilteredForwardEulerTimeStepper{dim} <: AbstractTimeStepper
  dt::Float64
  N::Array{Complex{Float64},dim}    # Explicit linear and nonlinear terms
  filter::Array{Float64,dim}        # Filter for solution
end

function FilteredForwardEulerTimeStepper(dt, LC, g; filterkwargs...)
  @createarrays eltype(LC) size(LC) N
  filter = makefilter(g, typeof(dt), size(LC); filterkwargs...)
  FilteredForwardEulerTimeStepper{ndims(N)}(dt, N, filter)
end

function stepforward!(s::State, ts::FilteredForwardEulerTimeStepper,
                      eq::AbstractEquation, v::AbstractVars, p::AbstractParams,
                      g::AbstractGrid)
  eq.calcN!(ts.N, s.sol, s.t, s, v, p, g)
  @. s.sol = ts.filter*(s.sol + ts.dt*(ts.N + eq.LC*s.sol) )
  s.t += ts.dt
  s.step += 1
  nothing
end


# ETDRK4 ----------------------------------------------------------------------
# The Rolls-Royce of time-stepping. Exact treatment of the implicit linear part
# of the equation, explicit and 4th-order accurate integration of nonlinear
# parts of equation.

struct ETDRK4TimeStepper{dim} <: AbstractTimeStepper
  dt::Float64
  LC::Array{Complex{Float64},dim}          # Linear coefficient
  # ETDRK4 coefficents
  ζ::Array{Complex{Float64},dim}
  α::Array{Complex{Float64},dim}
  β::Array{Complex{Float64},dim}
  Γ::Array{Complex{Float64},dim}
  expLCdt::Array{Complex{Float64},dim}     # Precomputed exp(LC*dt)
  expLCdt2::Array{Complex{Float64},dim}    # Precomputed exp(LC*dt/2)

  # Intermediate times, solutions, and nonlinear evaluations
  sol₁::Array{Complex{Float64},dim}
  sol₂::Array{Complex{Float64},dim}
  N₁::Array{Complex{Float64},dim}
  N₂::Array{Complex{Float64},dim}
  N₃::Array{Complex{Float64},dim}
  N₄::Array{Complex{Float64},dim}
end

function ETDRK4TimeStepper(dt, LC)
  expLCdt  = exp.(dt*LC)
  expLCdt2 = exp.(0.5*dt*LC)
  ζ, α, β, Γ = getetdcoeffs(dt, LC)
  @createarrays eltype(LC) size(LC) sol₁ sol₂ N₁ N₂ N₃ N₄
  ETDRK4TimeStepper{ndims(LC)}(dt, LC, ζ, α, β, Γ, expLCdt,
    expLCdt2, sol₁, sol₂, N₁, N₂, N₃, N₄)
end




# Filtered ETDRK4 --------------------------------------------------------------
# The Rolls-Royce of time-stepping. Exact treatment of linear part of
# the equation, explicit and 4th-order accurate integration of nonlinear
# parts of equation.

struct FilteredETDRK4TimeStepper{dim} <: AbstractTimeStepper
  dt::Float64
  LC::Array{Complex{Float64}, dim}          # Linear coefficient
  # ETDRK4 coefficents
  ζ::Array{Complex{Float64}, dim}
  α::Array{Complex{Float64}, dim}
  β::Array{Complex{Float64}, dim}
  Γ::Array{Complex{Float64}, dim}
  expLCdt::Array{Complex{Float64}, dim}     # Precomputed exp(LC*dt)
  expLCdt2::Array{Complex{Float64}, dim}    # Precomputed exp(LC*dt/2)
  # Intermediate times, solutions, and nonlinear evaluations
  sol₁::Array{Complex{Float64}, dim}
  sol₂::Array{Complex{Float64}, dim}
  N₁::Array{Complex{Float64}, dim}
  N₂::Array{Complex{Float64}, dim}
  N₃::Array{Complex{Float64}, dim}
  N₄::Array{Complex{Float64}, dim}
  filter::Array{Complex{Float64}, dim}    # Filter for solution
end


function FilteredETDRK4TimeStepper(dt, LC, g; filterkwargs...)
  expLCdt  = exp.(dt*LC)
  expLCdt2 = exp.(0.5*dt*LC)
  ζ, α, β, Γ = getetdcoeffs(dt, LC)

  @createarrays eltype(LC) size(LC) sol₁ sol₂ N₁ N₂ N₃ N₄

  filter = makefilter(g, typeof(dt), size(LC); filterkwargs...)

  FilteredETDRK4TimeStepper{ndims(LC)}(dt, LC, ζ, α, β, Γ,
        expLCdt, expLCdt2, sol₁, sol₂, N₁, N₂, N₃, N₄, filter)
end



function stepforward!(s::State, ts::ETDRK4TimeStepper,
                      eq::AbstractEquation, v::AbstractVars, p::AbstractParams,
                      g::AbstractGrid)
  # Substep 1
  eq.calcN!(ts.N₁, s.sol, s.t, s, v, p, g)
  @. ts.sol₁ = ts.expLCdt2*s.sol + ts.ζ*ts.N₁
  # Substep 2
  t2 = s.t + 0.5*ts.dt
  eq.calcN!(ts.N₂, ts.sol₁, t2, s, v, p, g)
  @. ts.sol₂ = ts.expLCdt2*s.sol + ts.ζ*ts.N₂
  # Substep 3
  eq.calcN!(ts.N₃, ts.sol₂, t2, s, v, p, g)
  @. ts.sol₂ = ts.expLCdt2*ts.sol₁ + ts.ζ*(2.0*ts.N₃ - ts.N₁)
  # Substep 4
  t3 = s.t + ts.dt
  eq.calcN!(ts.N₄, ts.sol₂, t3, s, v, p, g)

  # Update
  @. s.sol = (ts.expLCdt.*s.sol +     ts.α * ts.N₁
                                + 2.0*ts.β * (ts.N₂ + ts.N₃)
                                +     ts.Γ * ts.N₄ )
  s.t += ts.dt
  s.step += 1

  nothing
end

function stepforward!(s::State, ts::FilteredETDRK4TimeStepper,
                      eq::AbstractEquation, v::AbstractVars, p::AbstractParams,
                      g::AbstractGrid)
  # Substep 1
  eq.calcN!(ts.N₁, s.sol, s.t, s, v, p, g)
  @. ts.sol₁ = ts.expLCdt2*s.sol + ts.ζ*ts.N₁
  # Substep 2
  t2 = s.t + 0.5*ts.dt
  eq.calcN!(ts.N₂, ts.sol₁, t2, s, v, p, g)
  @. ts.sol₂ = ts.expLCdt2*s.sol + ts.ζ*ts.N₂
  # Substep 3
  eq.calcN!(ts.N₃, ts.sol₂, t2, s, v, p, g)
  @. ts.sol₂ = ts.expLCdt2*ts.sol₁ + ts.ζ*(2.0*ts.N₃ - ts.N₁)
  # Substep 4
  t3 = s.t + ts.dt
  eq.calcN!(ts.N₄, ts.sol₂, t3, s, v, p, g)

  # Update
  @. s.sol = ts.filter*(ts.expLCdt*s.sol +     ts.α * ts.N₁
                                         + 2.0*ts.β * (ts.N₂ + ts.N₃)
                                         +     ts.Γ * ts.N₄ )
  s.t += ts.dt
  s.step += 1

  nothing
end



struct DualETDRK4TimeStepper{dimc, dimr} <: AbstractTimeStepper
  dt::Float64
  c::ETDRK4TimeStepper{dimc}
  r::ETDRK4TimeStepper{dimr}
end

function ETDRK4TimeStepper(dt, LCc, LCr)
  c = ETDRK4TimeStepper(dt, LCc)
  r = ETDRK4TimeStepper(dt, LCr)
  DualETDRK4TimeStepper{ndims(LCc), ndims(LCr)}(dt, c, r)
end

function stepforward!(s::DualState, ts::DualETDRK4TimeStepper,
                      eq::AbstractEquation, v::AbstractVars, p::AbstractParams,
                      g::AbstractGrid)
  # Substep 1
  eq.calcN!(ts.c.N₁, ts.r.N₁, s.solc, s.solr, s.t, s, v, p, g)
  @. ts.c.sol₁ = ts.c.expLCdt2*s.solc + ts.c.ζ*ts.c.N₁
  @. ts.r.sol₁ = ts.r.expLCdt2*s.solr + ts.r.ζ*ts.r.N₁
  # Substep 2
  t2 = s.t + 0.5*ts.c.dt
  eq.calcN!(ts.c.N₂, ts.r.N₂, ts.c.sol₁, ts.r.sol₁, t2, s, v, p, g)
  @. ts.c.sol₂ = ts.c.expLCdt2*s.solc + ts.c.ζ*ts.c.N₂
  @. ts.r.sol₂ = ts.r.expLCdt2*s.solr + ts.r.ζ*ts.r.N₂
  # Substep 3
  eq.calcN!(ts.c.N₃, ts.r.N₃, ts.c.sol₂, ts.r.sol₂, t2, s, v, p, g)
  @. ts.c.sol₂ = (ts.c.expLCdt2*ts.c.sol₁
    + ts.c.ζ*(2.0*ts.c.N₃ - ts.c.N₁))
  @. ts.r.sol₂ = (ts.r.expLCdt2*ts.r.sol₁
    + ts.r.ζ*(2.0*ts.r.N₃ - ts.r.N₁))
  # Substep 4
  t3 = s.t + ts.c.dt
  eq.calcN!(ts.c.N₄, ts.r.N₄, ts.c.sol₂, ts.r.sol₂, t3, s, v, p, g)

  # Update
  @. s.solc = (ts.c.expLCdt.*s.solc +     ts.c.α * ts.c.N₁
                                    + 2.0*ts.c.β * (ts.c.N₂ + ts.c.N₃)
                                    +     ts.c.Γ * ts.c.N₄ )
  @. s.solr = (ts.r.expLCdt.*s.solr +     ts.r.α * ts.r.N₁
                                    + 2.0*ts.r.β * (ts.r.N₂ + ts.r.N₃)
                                    +     ts.r.Γ * ts.r.N₄ )
  s.t += ts.dt
  s.step += 1

  nothing
end


# RK4 -------------------------------------------------------------------------
# RK4 is the classical explicit 4th-order Runge-Kutta time-stepping
# method. It uses a series of substeps/estimators to achieve 4th-order
# accuracy over each individual time-step, at the cost of requiring
# relatively more evaluations of the nonlinear right hand side.
# It is described, among other places, in Bewley's Numerical
# Renaissance.

struct RK4TimeStepper{T,dim} <: AbstractTimeStepper
  dt::Float64
  sol₁::Array{T,dim}
  RHS₁::Array{T,dim}
  RHS₂::Array{T,dim}
  RHS₃::Array{T,dim}
  RHS₄::Array{T,dim}
end

function RK4TimeStepper(dt, LC)
  @createarrays eltype(LC) size(LC) sol₁ RHS₁ RHS₂ RHS₃ RHS₄
  RK4TimeStepper{eltype(LC),ndims(LC)}(dt, sol₁, RHS₁, RHS₂, RHS₃, RHS₄)
end

function stepforward!(s::State, ts::RK4TimeStepper,
                      eq::AbstractEquation, v::AbstractVars, p::AbstractParams,
                      g::AbstractGrid)
  eq.calcN!(ts.RHS₁, s.sol, s.t, s, v, p, g)
  @. ts.RHS₁ += eq.LC*s.sol
  # Substep 1
  t2 = s.t + 0.5*ts.dt
  @. ts.sol₁ = s.sol + 0.5*ts.dt*ts.RHS₁
  eq.calcN!(ts.RHS₂, ts.sol₁, t2, s, v, p, g)
  @. ts.RHS₂ += eq.LC*ts.sol₁
  # Substep 2
  @. ts.sol₁ = s.sol + 0.5*ts.dt*ts.RHS₂
  eq.calcN!(ts.RHS₃, ts.sol₁, t2, s, v, p, g)
  @. ts.RHS₃ += eq.LC*ts.sol₁
  # Substep 3
  t3 = s.t + ts.dt
  @. ts.sol₁ = s.sol + ts.dt*ts.RHS₃
  eq.calcN!(ts.RHS₄, ts.sol₁, t3, s, v, p, g)
  @. ts.RHS₄ += eq.LC*ts.sol₁

  # Substep 4 and final step
  @. s.sol += ts.dt*(   1.0/6.0*ts.RHS₁ + 1.0/3.0*ts.RHS₂
                      + 1.0/3.0*ts.RHS₃ + 1.0/6.0*ts.RHS₄ )
  s.t += ts.dt
  s.step += 1

  nothing
end


struct FilteredRK4TimeStepper{T,dim} <: AbstractTimeStepper
  dt::Float64
  sol₁::Array{T,dim}
  RHS₁::Array{T,dim}
  RHS₂::Array{T,dim}
  RHS₃::Array{T,dim}
  RHS₄::Array{T,dim}
  filter::Array{T,dim}    # Filter for solution
end

function FilteredRK4TimeStepper(dt, LC, g; filterkwargs...)
  @createarrays eltype(LC) size(LC) sol₁ RHS₁ RHS₂ RHS₃ RHS₄
  filter = makefilter(g, typeof(dt), size(LC); filterkwargs...)
  FilteredRK4TimeStepper{eltype(LC),ndims(LC)}(dt, sol₁, RHS₁, RHS₂, RHS₃,
    RHS₄, filter)
end

function stepforward!(s::State, ts::FilteredRK4TimeStepper,
                      eq::AbstractEquation, v::AbstractVars, p::AbstractParams,
                      g::AbstractGrid)
  eq.calcN!(ts.RHS₁, s.sol, s.t, s, v, p, g)
  @. ts.RHS₁ += eq.LC*s.sol
  # Substep 1
  t2 = s.t + 0.5*ts.dt
  @. ts.sol₁ = s.sol + 0.5*ts.dt*ts.RHS₁
  eq.calcN!(ts.RHS₂, ts.sol₁, t2, s, v, p, g)
  @. ts.RHS₂ += eq.LC*ts.sol₁
  # Substep 2
  @. ts.sol₁ = s.sol + 0.5*ts.dt*ts.RHS₂
  eq.calcN!(ts.RHS₃, ts.sol₁, t2, s, v, p, g)
  @. ts.RHS₃ += eq.LC*ts.sol₁
  # Substep 3
  t3 = s.t + ts.dt
  @. ts.sol₁ = s.sol + ts.dt*ts.RHS₃
  eq.calcN!(ts.RHS₄, ts.sol₁, t3, s, v, p, g)
  @. ts.RHS₄ += eq.LC*ts.sol₁

  # Substep 4 and final step
  @. s.sol = ts.filter*(s.sol + ts.dt*(   1.0/6.0*ts.RHS₁ + 1.0/3.0*ts.RHS₂
                                        + 1.0/3.0*ts.RHS₃ + 1.0/6.0*ts.RHS₄ ))
  s.t += ts.dt
  s.step += 1

  nothing
end



# AB3 -------------------------------------------------------------------------
# 3rd order Adams-Bashforth time stepping is an explicit scheme that uses
# solutions from two previous time-steps to achieve 3rd order accuracy.

struct AB3TimeStepper <: AbstractTimeStepper
  dt::Float64
  RHS::Array{Complex{Float64}, 2}
  RHS₋₁::Array{Complex{Float64}, 2}
  RHS₋₂::Array{Complex{Float64}, 2}
end

function AB3TimeStepper(dt::Float64, sol::Array{Complex{Float64}, 2})
  RHS   = zeros(sol)
  RHS₋₁ = zeros(sol)
  RHS₋₂ = zeros(sol)
  AB3TimeStepper(dt, RHS, RHS₋₁, RHS₋₂)
end

function stepforward!(s::State, ts::AB3TimeStepper,
                      eq::AbstractEquation, v::AbstractVars, p::AbstractParams,
                      g::AbstractGrid)
  if s.step < 2                 # forward Euler steps to initialize AB3
    eq.calcN!(ts.RHS, s.sol, s.t, s, v, p, g)
    @. ts.RHS += eq.LC.*s.sol   # Add linear term to RHS

    @. s.sol += ts.dt*ts.RHS    # Update
    s.t += ts.dt                # ...
    s.step += 1                 # ...

    ts.RHS₋₂ .= ts.RHS₋₁        # Store
    ts.RHS₋₁ .= ts.RHS          # ... previous values of RHS.
  end

  # Otherwise, stepforward with 3rd order Adams Bashforth:
  eq.calcN!(ts.RHS, s.sol, s.t, s, v, p, g)
  @. ts.RHS += eq.LC*s.sol      # Add linear term to RHS

  @. s.sol += ts.dt*(23.0/12.0*ts.RHS - 16.0/12.0*ts.RHS₋₁ + 5.0/12.0*ts.RHS₋₂)
  s.t += ts.dt
  s.step += 1

  ts.RHS₋₂ .= ts.RHS₋₁          # Store
  ts.RHS₋₁ .= ts.RHS            # ... previous values of RHS

  nothing
end<|MERGE_RESOLUTION|>--- conflicted
+++ resolved
@@ -136,19 +136,11 @@
   ForwardEulerTimeStepper(dt::Float64, N::Array{Complex{Float64},dim}) where dim = new{dim}(dt, zeros(size(N)))
 end
 
-<<<<<<< HEAD
-
-=======
->>>>>>> 236ad805
 function stepforward!(s::State, ts::ForwardEulerTimeStepper,
                       eq::AbstractEquation, v::AbstractVars, p::AbstractParams,
                       g::AbstractGrid)
   eq.calcN!(ts.N, s.sol, s.t, s, v, p, g)
-<<<<<<< HEAD
-  @. s.sol = s.sol + ts.dt*(ts.N + eq.LC*s.sol)
-=======
   @. s.sol += ts.dt*(ts.N + eq.LC*s.sol)
->>>>>>> 236ad805
   s.t += ts.dt
   s.step += 1
   nothing
