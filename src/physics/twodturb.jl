module TwoDTurb

using FourierFlows#, PyPlot
export InitialValueProblem, Params, Vars, Equation, set_q!, updatevars!

# Problem ---------------------------------------------------------------------
"""
Construct an initial value problem.
"""
function InitialValueProblem(;
  nx  = 256,
  Lx  = 2π,
  ny  = nothing,
  Ly  = nothing,
  ν   = nothing,
  nu  = nothing,
  nν  = 2,
  nnu = nothing,
  dt  = 0.01,
  withfilter = false
  )

  # Defaults
  if  nu != nothing;  ν = nu;  end
  if nnu != nothing; nν = nnu; end
  if  Ly == nothing; Ly = Lx;  end
  if  ny == nothing; ny = nx;  end

  if ν == nothing
    if withfilter; ν = 0.0
    else;          ν = 1e-1/(dt*(0.65π*nx/Lx)^nν)
    end
  end

  g  = TwoDGrid(nx, Lx, ny, Ly)
  pr = TwoDTurb.Params(ν, nν)
  vs = TwoDTurb.Vars(g)
  eq = TwoDTurb.Equation(pr, g)

  if withfilter; ts = FilteredETDRK4TimeStepper(dt, eq.LC, g)
  else;          ts = ETDRK4TimeStepper(dt, eq.LC)
  end

  FourierFlows.Problem(g, vs, pr, eq, ts)
end

function InitialValueProblem(n, L, ν, nν, dt, withfilter)
  InitialValueProblem(nx=n, Lx=L, ν=ν, nν=nν, dt=dt, withfilter=withfilter)
end

function InitialValueProblem(nx, Lx, ny, Ly, ν, nν, dt, withfilter)
  InitialValueProblem(nx=nx, Lx=Lx, ny=ny, Ly=Ly, ν=ν, nν=nν, dt=dt,
                        withfilter=withfilter)
end

# Params
struct Params <: AbstractParams
  ν::Float64                     # Vorticity viscosity
  nν::Int                        # Vorticity hyperviscous order
end


# Equations
<<<<<<< HEAD
struct Equation <: AbstractEquation
  LC::Array{Complex{Float64}, 2}  # Element-wise coeff of the eqn's linear part
  calcN!::Function               # Function to calculate eqn's nonlinear part
=======
type Equation <: AbstractEquation
  LC::Array{Complex{Float64}, 2}  # Element-wise coeff of the eqn's implicit
                                  # linear part
  calcN!::Function                # Function to calculate the eqn's explicit
                                  # linear and nonlinear parts
>>>>>>> c9c18630
end

function Equation(p::Params, g::TwoDGrid)
  LC = -p.ν * g.KKrsq.^(0.5*p.nν)
  Equation(LC, calcN!)
end


# Vars
mutable struct Vars <: AbstractVars
  t::Float64
  sol::Array{Complex128, 2}

  # Auxiliary vars
  q::Array{Float64,2}
  U::Array{Float64,2}
  V::Array{Float64,2}
  Uq::Array{Float64,2}
  Vq::Array{Float64,2}
  psi::Array{Float64,2}

  # Solution
  qh::Array{Complex128,2}
  Uh::Array{Complex128,2}
  Vh::Array{Complex128,2}
  Uqh::Array{Complex128,2}
  Vqh::Array{Complex128,2}
  psih::Array{Complex128,2}
end

function Vars(g::TwoDGrid)
  @createarrays Float64 (g.nx, g.ny) q U V Uq Vq psi
  @createarrays Complex{Float64} (g.nkr, g.nl) sol qh Uh Vh Uqh Vqh psih
  Vars(0.0, sol, q, U, V, Uq, Vq, psi, qh, Uh, Vh, Uqh, Vqh, psih)
end


# Solvers
function calcN!(N::Array{Complex{Float64}, 2}, sol::Array{Complex{Float64}, 2},
  t::Float64, v::Vars, p::Params, g::TwoDGrid)
  v.qh .= sol
  A_mul_B!(v.q, g.irfftplan, v.qh) # destroys qh when using fftw

  @. v.Uh =  im * g.l  * g.invKKrsq * sol
  @. v.Vh = -im * g.kr * g.invKKrsq * sol

  A_mul_B!(v.U, g.irfftplan, v.Uh)
  A_mul_B!(v.V, g.irfftplan, v.Vh)

  @. v.Uq = v.U * v.q
  @. v.Vq = v.V * v.q

  A_mul_B!(v.Uqh, g.rfftplan, v.Uq)
  A_mul_B!(v.Vqh, g.rfftplan, v.Vq)

  @. N = -im*g.kr*v.Uqh - im*g.l*v.Vqh
  nothing
end


# Helper functions
"""
Update solution variables using qh in v.sol.
"""
function updatevars!(v::Vars, g::TwoDGrid)
  v.qh .= v.sol
  v.q = irfft(v.qh, g.nx)

  @. v.psih = -g.invKKrsq * v.qh
  @. v.Uh = -im*g.l  * v.psih
  @. v.Vh =  im*g.kr * v.psih

  v.U = irfft(v.Uh, g.nx)
  v.V = irfft(v.Vh, g.nx)
  nothing
end

function updatevars!(prob::AbstractProblem)
  updatevars!(prob.vars, prob.grid)
end


"""
Set the vorticity field.
"""
function set_q!(v::Vars, g::TwoDGrid, q::Array{Float64, 2})
  A_mul_B!(v.sol, g.rfftplan, q)
  updatevars!(v, g)
end

function set_q!(prob::AbstractProblem, q)
  set_q!(prob.vars, prob.grid, q)
end


"""
Calculate the domain integrated kinetic energy.
"""
function energy(v::Vars, g::TwoDGrid)
  0.5*(FourierFlows.parsevalsum2(g.Kr.*g.invKKrsq.*v.sol, g)
        + FourierFlows.parsevalsum2(g.Lr.*g.invKKrsq.*v.sol, g))
end

function energy(prob::AbstractProblem)
  energy(prob.vars, prob.grid)
end


"""
Returns the domain-integrated enstrophy.
"""
function enstrophy(v::Vars, g::TwoDGrid)
  0.5*FourierFlows.parsevalsum2(v.sol, g)
end

function enstrophy(prob)
  enstrophy(prob.vars, prob.grid)
end




""" Make a field of mature turbulence on a square grid.

  Args:
    nx: grid resolution
    Lx: grid extent
    qf: final maximum vorticity
    q0: initial maximum vorticity
    nν: order of hyperviscosity
    maxsteps: maximum νmber of steps to take
    dt: time step
    ν: hyperviscosity
    k0: initial waveνmber
    E0: initial energy
    tf: final time
    plots: whether or not to plot field evolution

  Returns
    q: The vorticity field
"""
function makematureturb(nx::Int, Lx::Real; qf=0.1, q0=0.2, nν=4,
  maxsteps=10000, dt=nothing, ν=nothing, k0=nx/2,
  E0=nothing, tf=nothing, plots=false, loginterval=5)

  g  = TwoDGrid(nx, Lx)
  vs = TwoDTurb.Vars(g)

  if E0 != nothing # set initial energy rather than vorticity

    # Closely following the formulation in Rocha, Wagner, Young
    modk = sqrt(g.KKsq)

    psik = zeros(g.nk, g.nl)
    psik =  (modk .* (1 + (modk/k0).^4)).^(-0.5)
    psik[1, 1] = 0.0
    C = real(sqrt(E0/sum(g.KKsq.*abs2.(psik))))

    psi = zeros(g.nx, g.ny)
    for i = 1:128
      for j = 1:128
        psi .+= real.(C*psik[i, j]*cos.(
          g.k[i]*g.X + g.l[j]*g.Y + 2*pi*rand(1)[1]))
      end
    end

    psih = rfft(psi)
    qi = -irfft(g.KKrsq.*psih, g.nx)
    set_q!(vs, g, qi)
    E0 = FourierFlows.parsevalsum(g.KKrsq.*abs2.(psih), g)

  else
    qi = FourierFlows.peaked_isotropic_spectrum(nx, k0; maxval=q0)
    set_q!(vs, g, qi)
    E0 = energy(vs, g)
  end

  maxq = q0 = maximum(abs.(vs.q))

  # Defaults
  if dt == nothing; dt = 0.1*g.dx/maximum([vs.U; vs.V]);  end
  if ν == nothing; ν = 0.1/(dt*(0.65*nx/Lx)^nν);          end
  if tf != nothing; maxsteps = ceil(Int, tf/dt); qf=0.0   end

  # Number of substeps between vorticity-checking
  substeps = ceil(Int, loginterval/(maxq*dt))

  pr = TwoDTurb.Params(ν, nν)
  eq = TwoDTurb.Equation(pr, g)
  ts = ETDRK4TimeStepper(dt, eq.LC)

  if plots
    fig, axs = subplots()
    imshow(vs.q)
    pause(0.01)
  end

  @printf("\nMaking a mature turbulence field...\n")
  starttime = time()
  while maxq > qf && ts.step < maxsteps

    stepforward!(vs, ts, eq, pr, g; nsteps=substeps)
    TwoDTurb.updatevars!(vs, g)
    maxq = maximum(abs.(vs.q))

    if plots
      imshow(vs.q)
      pause(0.01)
    end

    log1 = @sprintf("τ: %.3f s, step: %d, t*q0: %.1e, max q: %.3e, ",
      time()-starttime, ts.step, vs.t*q0, maxq)

    log2 = @sprintf("ΔE: %.3f, CFL: %.3f",
      energy(vs, g)/E0, maximum([vs.U; vs.V])*ts.dt/g.dx)

    println(log1*log2)

  end

  @printf("... done.")

  return vs.q
end







end
# E N D   T W O D T U R B >>>>>>>>>>>>>>>>>>>>>>>>>>>>>>>>>>>>>>>>>>>>>>>>>>>>><|MERGE_RESOLUTION|>--- conflicted
+++ resolved
@@ -61,17 +61,11 @@
 
 
 # Equations
-<<<<<<< HEAD
 struct Equation <: AbstractEquation
-  LC::Array{Complex{Float64}, 2}  # Element-wise coeff of the eqn's linear part
-  calcN!::Function               # Function to calculate eqn's nonlinear part
-=======
-type Equation <: AbstractEquation
   LC::Array{Complex{Float64}, 2}  # Element-wise coeff of the eqn's implicit
                                   # linear part
   calcN!::Function                # Function to calculate the eqn's explicit
                                   # linear and nonlinear parts
->>>>>>> c9c18630
 end
 
 function Equation(p::Params, g::TwoDGrid)
