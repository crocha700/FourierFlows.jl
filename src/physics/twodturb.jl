__precompile__()

module TwoDTurb

using FourierFlows, PyPlot
export InitialValueProblem, Params, Vars, Equation, set_q!, updatevars!

# Problem ---------------------------------------------------------------------
"""
Construct an initial value problem.
"""
function InitialValueProblem(;
  nx  = 256,
  Lx  = 2π,
  ny  = nothing,
  Ly  = nothing,
  ν   = nothing,
  nu  = nothing,
  nν  = 2,
  nnu = nothing,
  dt  = 0.01,
  withfilter = false
  )

  # Defaults
  if  nu != nothing;  ν = nu;  end
  if nnu != nothing; nν = nnu; end
  if  Ly == nothing; Ly = Lx;  end
  if  ny == nothing; ny = nx;  end

  if ν == nothing
    if withfilter; ν = 0.0
    else;          ν = 1e-1/(dt*(0.65π*nx/Lx)^nν)
    end
  end

  g  = TwoDGrid(nx, Lx, ny, Ly)
  pr = TwoDTurb.Params(ν, nν)
  vs = TwoDTurb.Vars(g)
  eq = TwoDTurb.Equation(pr, g)

  if withfilter; ts = FilteredETDRK4TimeStepper(dt, eq.LC, g)
  else;          ts = ETDRK4TimeStepper(dt, eq.LC)
  end

  FourierFlows.Problem(g, vs, pr, eq, ts)
end

<<<<<<< HEAD
function InitialValueProblem(n, L, ν, nν, dt, withfilter)
  InitialValueProblem(nx=n, Lx=L, ν=ν, nν=nν, dt=dt, withfilter=withfilter)
end

function InitialValueProblem(nx, Lx, ny, Ly, ν, nν, dt, withfilter)
  InitialValueProblem(nx=nx, Lx=Lx, ny=ny, Ly=Ly, ν=ν, nν=nν, dt=dt,
                        withfilter=withfilter)
end
=======
>>>>>>> f9858f50

# Params
type Params <: AbstractParams
  ν::Float64                     # Vorticity viscosity
  nν::Int                        # Vorticity hyperviscous order
end


# Equations
type Equation <: AbstractEquation
  LC::Array{Complex{Float64}, 2}  # Element-wise coeff of the eqn's linear part
  calcNL!::Function               # Function to calculate eqn's nonlinear part
end

function Equation(p::Params, g::TwoDGrid)
  # Function calcNL! is defined below.
  LC = -p.ν * g.KKrsq.^(0.5*p.nν)
  Equation(LC, calcNL!)
end


# Vars
type Vars <: AbstractVars

  t::Float64
  sol::Array{Complex128, 2}

  # Auxiliary vars
  q::Array{Float64,2}
  U::Array{Float64,2}
  V::Array{Float64,2}
  Uq::Array{Float64,2}
  Vq::Array{Float64,2}
  psi::Array{Float64,2}

  # Solution
  qh::Array{Complex128,2}
  Uh::Array{Complex128,2}
  Vh::Array{Complex128,2}
  Uqh::Array{Complex128,2}
  Vqh::Array{Complex128,2}
  psih::Array{Complex128,2}

end

function Vars(g::TwoDGrid)
  # Initialize with t=0
  t = 0.0
  sol  = zeros(Complex128, g.nkr, g.nl)

  # Vorticity auxiliary vars
  q    = zeros(Float64, g.nx, g.ny)
  U    = zeros(Float64, g.nx, g.ny)
  V    = zeros(Float64, g.nx, g.ny)
  Uq   = zeros(Float64, g.nx, g.ny)
  Vq   = zeros(Float64, g.nx, g.ny)
  psi  = zeros(Float64, g.nx, g.ny)

  qh   = zeros(Complex128, g.nkr, g.nl)
  Uh   = zeros(Complex128, g.nkr, g.nl)
  Vh   = zeros(Complex128, g.nkr, g.nl)
  Uqh  = zeros(Complex128, g.nkr, g.nl)
  Vqh  = zeros(Complex128, g.nkr, g.nl)
  psih = zeros(Complex128, g.nkr, g.nl)

  sol = exp.( 2π*im*rand(g.nkr, g.nl) ) # Random initial condition

  Vars(t, sol, q, U, V, Uq, Vq, psi, qh, Uh, Vh, Uqh, Vqh, psih)
end


# Solvers
function calcNL!(NL::Array{Complex{Float64}, 2}, sol::Array{Complex{Float64}, 2},
  t::Float64, v::Vars, p::Params, g::TwoDGrid)
  v.qh .= sol
  A_mul_B!(v.q, g.irfftplan, v.qh) # destroys qh when using fftw

  @. v.Uh =  im * g.l  * g.invKKrsq * sol
  @. v.Vh = -im * g.kr * g.invKKrsq * sol

  A_mul_B!(v.U, g.irfftplan, v.Uh)
  A_mul_B!(v.V, g.irfftplan, v.Vh)

  @. v.Uq = v.U * v.q
  @. v.Vq = v.V * v.q

  A_mul_B!(v.Uqh, g.rfftplan, v.Uq)
  A_mul_B!(v.Vqh, g.rfftplan, v.Vq)

  @. NL = -im*g.kr*v.Uqh - im*g.l*v.Vqh
  nothing
end


# Helper functions
"""
Update solution variables using qh in v.sol.
"""
function updatevars!(v::Vars, g::TwoDGrid)
  v.qh .= v.sol
  v.q = irfft(v.qh, g.nx)

  @. v.psih = -g.invKKrsq * v.qh
  @. v.Uh = -im*g.l  * v.psih
  @. v.Vh =  im*g.kr * v.psih

  v.U = irfft(v.Uh, g.nx)
  v.V = irfft(v.Vh, g.nx)
  nothing
end

function updatevars!(prob::AbstractProblem)
  updatevars!(prob.vars, prob.grid)
end


""" 
Set the vorticity field. 
"""
function set_q!(v::Vars, g::TwoDGrid, q::Array{Float64, 2})
  A_mul_B!(v.sol, g.rfftplan, q)
  updatevars!(v, g)
end

function set_q!(prob::AbstractProblem, q)
  set_q!(prob.vars, prob.grid, q)
end


""" 
Calculate the domain integrated kinetic energy. 
"""
function energy(v::Vars, g::TwoDGrid)
  0.5*(FourierFlows.parsevalsum2(g.Kr.*g.invKKrsq.*v.sol, g)
        + FourierFlows.parsevalsum2(g.Lr.*g.invKKrsq.*v.sol, g))
end

function energy(prob::AbstractProblem)
  energy(prob.vars, prob.grid)
end


"""
Returns the domain-integrated enstrophy.
"""
function enstrophy(v::Vars, g::TwoDGrid)
  0.5*FourierFlows.parsevalsum2(v.sol, g)
end

function enstrophy(prob)
  enstrophy(prob.vars, prob.grid)
end




""" Make a field of mature turbulence on a square grid.

  Args:
    nx: grid resolution
    Lx: grid extent
    qf: final maximum vorticity
    q0: initial maximum vorticity
    nν: order of hyperviscosity
    maxsteps: maximum νmber of steps to take
    dt: time step
    ν: hyperviscosity
    k0: initial waveνmber
    E0: initial energy
    tf: final time
    plots: whether or not to plot field evolution

  Returns
    q: The vorticity field
"""
function makematureturb(nx::Int, Lx::Real; qf=0.1, q0=0.2, nν=4,
  maxsteps=10000, dt=nothing, ν=nothing, k0=nx/2,
  E0=nothing, tf=nothing, plots=false, loginterval=5)

  g  = TwoDGrid(nx, Lx)
  vs = TwoDTurb.Vars(g)

  if E0 != nothing # set initial energy rather than vorticity

    # Closely following the formulation in Rocha, Wagner, Young
    modk = sqrt(g.KKsq)

    psik = zeros(g.nk, g.nl)
    psik =  (modk .* (1 + (modk/k0).^4)).^(-0.5)
    psik[1, 1] = 0.0
    C = real(sqrt(E0/sum(g.KKsq.*abs2.(psik))))

    psi = zeros(g.nx, g.ny)
    for i = 1:128
      for j = 1:128
        psi .+= real.(C*psik[i, j]*cos.(
          g.k[i]*g.X + g.l[j]*g.Y + 2*pi*rand(1)[1]))
      end
    end

    psih = rfft(psi)
    qi = -irfft(g.KKrsq.*psih, g.nx)
    set_q!(vs, g, qi)
    E0 = FourierFlows.parsevalsum(g.KKrsq.*abs2.(psih), g)

  else
    qi = FourierFlows.peaked_isotropic_spectrum(nx, k0; maxval=q0)
    set_q!(vs, g, qi)
    E0 = energy(vs, g)
  end

  maxq = q0 = maximum(abs.(vs.q))

  # Defaults
  if dt == nothing; dt = 0.1*g.dx/maximum([vs.U; vs.V]);  end
  if ν == nothing; ν = 0.1/(dt*(0.65*nx/Lx)^nν);          end
  if tf != nothing; maxsteps = ceil(Int, tf/dt); qf=0.0   end

  # Number of substeps between vorticity-checking
  substeps = ceil(Int, loginterval/(maxq*dt))

  pr = TwoDTurb.Params(ν, nν)
  eq = TwoDTurb.Equation(pr, g)
  ts = ETDRK4TimeStepper(dt, eq.LC)

  if plots
    fig, axs = subplots()
    imshow(vs.q)
    pause(0.01)
  end

  @printf("\nMaking a mature turbulence field...\n")
  starttime = time()
  while maxq > qf && ts.step < maxsteps

    stepforward!(vs, ts, eq, pr, g; nsteps=substeps)
    TwoDTurb.updatevars!(vs, g)
    maxq = maximum(abs.(vs.q))

    if plots
      imshow(vs.q)
      pause(0.01)
    end

    log1 = @sprintf("τ: %.3f s, step: %d, t*q0: %.1e, max q: %.3e, ",
      time()-starttime, ts.step, vs.t*q0, maxq)

    log2 = @sprintf("ΔE: %.3f, CFL: %.3f",
      energy(vs, g)/E0, maximum([vs.U; vs.V])*ts.dt/g.dx)

    println(log1*log2)

  end

  @printf("... done.")

  return vs.q
end







end
# E N D   T W O D T U R B >>>>>>>>>>>>>>>>>>>>>>>>>>>>>>>>>>>>>>>>>>>>>>>>>>>>><|MERGE_RESOLUTION|>--- conflicted
+++ resolved
@@ -46,7 +46,6 @@
   FourierFlows.Problem(g, vs, pr, eq, ts)
 end
 
-<<<<<<< HEAD
 function InitialValueProblem(n, L, ν, nν, dt, withfilter)
   InitialValueProblem(nx=n, Lx=L, ν=ν, nν=nν, dt=dt, withfilter=withfilter)
 end
@@ -55,8 +54,6 @@
   InitialValueProblem(nx=nx, Lx=Lx, ny=ny, Ly=Ly, ν=ν, nν=nν, dt=dt,
                         withfilter=withfilter)
 end
-=======
->>>>>>> f9858f50
 
 # Params
 type Params <: AbstractParams
