module TwoDTurb

using FourierFlows
export InitialValueProblem, Params, Vars, Equation, set_q!, updatevars!

# Problem ---------------------------------------------------------------------
"""
Construct an initial value problem.
"""
function InitialValueProblem(;
   nx = 256,
   Lx = 2π,
   ny = nothing,
   Ly = nothing,
    ν = nothing,
   nu = nothing,
   nν = 2,
  nnu = nothing,
   dt = 0.01,
  withfilter = false
  )

  # Defaults
  if  nu != nothing;  ν = nu;  end
  if nnu != nothing; nν = nnu; end
  if  Ly == nothing; Ly = Lx;  end
  if  ny == nothing; ny = nx;  end

  if ν == nothing
    if withfilter; ν = 0.0
    else;          ν = 1e-1/(dt*(0.65π*nx/Lx)^nν)
    end
  end

  g  = TwoDGrid(nx, Lx, ny, Ly)
  pr = TwoDTurb.Params(ν, nν)
  vs = TwoDTurb.Vars(g)
  eq = TwoDTurb.Equation(pr, g)

  if withfilter; ts = FilteredETDRK4TimeStepper(dt, eq.LC, g)
  else;          ts = ETDRK4TimeStepper(dt, eq.LC)
  end

  FourierFlows.Problem(g, vs, pr, eq, ts)
end

function InitialValueProblem(n, L, ν, nν, dt, withfilter)
  InitialValueProblem(nx=n, Lx=L, ν=ν, nν=nν, dt=dt, withfilter=withfilter)
end

function InitialValueProblem(nx, Lx, ny, Ly, ν, nν, dt, withfilter)
  InitialValueProblem(nx=nx, Lx=Lx, ny=ny, Ly=Ly, ν=ν, nν=nν, dt=dt,
                        withfilter=withfilter)
end

# Params
struct Params <: AbstractParams
  ν::Float64                     # Vorticity viscosity
  nν::Int                        # Vorticity hyperviscous order
end

# Equations
<<<<<<< HEAD
=======
struct Equation <: AbstractEquation
  LC::Array{Complex{Float64}, 2}  # Element-wise coeff of the eqn's implicit
                                  # linear part
  calcN!::Function                # Function to calculate the eqn's explicit
                                  # linear and nonlinear parts
end

>>>>>>> 63554d7e
function Equation(p::Params, g::TwoDGrid)
  LC = -p.ν * g.KKrsq.^(0.5*p.nν)
  FourierFlows.Equation{2}(LC, calcN!)
end


# Vars
mutable struct Vars <: AbstractVars
  t::Float64
  sol::Array{Complex128, 2}

  # Auxiliary vars
  q::Array{Float64,2}
  U::Array{Float64,2}
  V::Array{Float64,2}
  Uq::Array{Float64,2}
  Vq::Array{Float64,2}
  psi::Array{Float64,2}

  # Solution
  qh::Array{Complex128,2}
  Uh::Array{Complex128,2}
  Vh::Array{Complex128,2}
  Uqh::Array{Complex128,2}
  Vqh::Array{Complex128,2}
  psih::Array{Complex128,2}
end

function Vars(g::TwoDGrid)
  @createarrays Float64 (g.nx, g.ny) q U V Uq Vq psi
  @createarrays Complex{Float64} (g.nkr, g.nl) sol qh Uh Vh Uqh Vqh psih
  Vars(0.0, sol, q, U, V, Uq, Vq, psi, qh, Uh, Vh, Uqh, Vqh, psih)
end


# Solvers
function calcN!(N::Array{Complex{Float64}, 2}, sol::Array{Complex{Float64}, 2},
  t::Float64, v::Vars, p::Params, g::TwoDGrid)
  v.qh .= sol
  A_mul_B!(v.q, g.irfftplan, v.qh) # destroys qh when using fftw

  @. v.Uh =  im * g.l  * g.invKKrsq * sol
  @. v.Vh = -im * g.kr * g.invKKrsq * sol

  A_mul_B!(v.U, g.irfftplan, v.Uh)
  A_mul_B!(v.V, g.irfftplan, v.Vh)

  @. v.Uq = v.U * v.q
  @. v.Vq = v.V * v.q

  A_mul_B!(v.Uqh, g.rfftplan, v.Uq)
  A_mul_B!(v.Vqh, g.rfftplan, v.Vq)

  @. N = -im*g.kr*v.Uqh - im*g.l*v.Vqh
  nothing
end


# Helper functions
"""
Update solution variables using qh in v.sol.
"""
function updatevars!(v::Vars, g::TwoDGrid)
  v.qh .= v.sol
  v.q = irfft(v.qh, g.nx)

  @. v.psih = -g.invKKrsq * v.qh
  @. v.Uh = -im*g.l  * v.psih
  @. v.Vh =  im*g.kr * v.psih

  v.U = irfft(v.Uh, g.nx)
  v.V = irfft(v.Vh, g.nx)
  nothing
end

function updatevars!(prob::AbstractProblem)
  updatevars!(prob.vars, prob.grid)
end


"""
Set the vorticity field.
"""
function set_q!(v::Vars, g::TwoDGrid, q::Array{Float64, 2})
  A_mul_B!(v.sol, g.rfftplan, q)
  updatevars!(v, g)
end

function set_q!(prob::AbstractProblem, q)
  set_q!(prob.vars, prob.grid, q)
end


"""
Calculate the domain integrated kinetic energy.
"""
function energy(v::Vars, g::TwoDGrid)
  0.5*(FourierFlows.parsevalsum2(g.Kr.*g.invKKrsq.*v.sol, g)
        + FourierFlows.parsevalsum2(g.Lr.*g.invKKrsq.*v.sol, g))
end

function energy(prob::AbstractProblem)
  energy(prob.vars, prob.grid)
end


"""
Returns the domain-integrated enstrophy.
"""
function enstrophy(v::Vars, g::TwoDGrid)
  0.5*FourierFlows.parsevalsum2(v.sol, g)
end

function enstrophy(prob)
  enstrophy(prob.vars, prob.grid)
end




""" Make a field of mature turbulence on a square grid.

  Args:
    nx: grid resolution
    Lx: grid extent
    qf: final maximum vorticity
    q0: initial maximum vorticity
    nν: order of hyperviscosity
    maxsteps: maximum νmber of steps to take
    dt: time step
    ν: hyperviscosity
    k0: initial waveνmber
    E0: initial energy
    tf: final time
    plots: whether or not to plot field evolution

  Returns
    q: The vorticity field
"""
function makematureturb(nx::Int, Lx::Real; qf=0.1, q0=0.2, nν=4,
  maxsteps=10000, dt=nothing, ν=nothing, k0=nx/2,
  E0=nothing, tf=nothing, plots=false, loginterval=5)

  g  = TwoDGrid(nx, Lx)
  vs = TwoDTurb.Vars(g)

  if E0 != nothing # set initial energy rather than vorticity

    # Closely following the formulation in Rocha, Wagner, Young
    modk = sqrt(g.KKsq)

    psik = zeros(g.nk, g.nl)
    psik =  (modk .* (1 + (modk/k0).^4)).^(-0.5)
    psik[1, 1] = 0.0
    C = real(sqrt(E0/sum(g.KKsq.*abs2.(psik))))

    psi = zeros(g.nx, g.ny)
    for i = 1:128
      for j = 1:128
        psi .+= real.(C*psik[i, j]*cos.(
          g.k[i]*g.X + g.l[j]*g.Y + 2*pi*rand(1)[1]))
      end
    end

    psih = rfft(psi)
    qi = -irfft(g.KKrsq.*psih, g.nx)
    set_q!(vs, g, qi)
    E0 = FourierFlows.parsevalsum(g.KKrsq.*abs2.(psih), g)

  else
    qi = FourierFlows.peaked_isotropic_spectrum(nx, k0; maxval=q0)
    set_q!(vs, g, qi)
    E0 = energy(vs, g)
  end

  maxq = q0 = maximum(abs.(vs.q))

  # Defaults
  if dt == nothing; dt = 0.1*g.dx/maximum([vs.U; vs.V]);  end
  if ν == nothing; ν = 0.1/(dt*(0.65*nx/Lx)^nν);          end
  if tf != nothing; maxsteps = ceil(Int, tf/dt); qf=0.0   end

  # Number of substeps between vorticity-checking
  substeps = ceil(Int, loginterval/(maxq*dt))

  pr = TwoDTurb.Params(ν, nν)
  eq = TwoDTurb.Equation(pr, g)
  ts = ETDRK4TimeStepper(dt, eq.LC)

  if plots
    fig, axs = subplots()
    imshow(vs.q)
    pause(0.01)
  end

  @printf("\nMaking a mature turbulence field...\n")
  starttime = time()
  while maxq > qf && ts.step < maxsteps

    stepforward!(vs, ts, eq, pr, g; nsteps=substeps)
    TwoDTurb.updatevars!(vs, g)
    maxq = maximum(abs.(vs.q))

    if plots
      imshow(vs.q)
      pause(0.01)
    end

    log1 = @sprintf("τ: %.3f s, step: %d, t*q0: %.1e, max q: %.3e, ",
      time()-starttime, ts.step, vs.t*q0, maxq)

    log2 = @sprintf("ΔE: %.3f, CFL: %.3f",
      energy(vs, g)/E0, maximum([vs.U; vs.V])*ts.dt/g.dx)

    println(log1*log2)

  end

  @printf("... done.")

  return vs.q
end







end
# E N D   T W O D T U R B >>>>>>>>>>>>>>>>>>>>>>>>>>>>>>>>>>>>>>>>>>>>>>>>>>>>><|MERGE_RESOLUTION|>--- conflicted
+++ resolved
@@ -60,16 +60,6 @@
 end
 
 # Equations
-<<<<<<< HEAD
-=======
-struct Equation <: AbstractEquation
-  LC::Array{Complex{Float64}, 2}  # Element-wise coeff of the eqn's implicit
-                                  # linear part
-  calcN!::Function                # Function to calculate the eqn's explicit
-                                  # linear and nonlinear parts
-end
-
->>>>>>> 63554d7e
 function Equation(p::Params, g::TwoDGrid)
   LC = -p.ν * g.KKrsq.^(0.5*p.nν)
   FourierFlows.Equation{2}(LC, calcN!)
