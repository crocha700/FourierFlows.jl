--- conflicted
+++ resolved
@@ -2,28 +2,16 @@
 import FourierFlows.TwoDTurb
 import FourierFlows.TwoDTurb: energy, enstrophy, dissipation, injection, drag
 
- n, L  =  64, 2π
- ν, nν = 0e-6, 2
+ n, L  = 128, 2π
+ ν, nν = 1e-6, 2
  μ, nμ = 1e-1, 0
-dt, tf = 0.01, 100
-
+dt, tf = 0.01, 2/μ
 nt = round(Int, tf/dt)
-
-<<<<<<< HEAD
-nt = 1000
-ns = 5
+ns = 4
 
 # Forcing
-kf, dkf = 14.0, 4.0
-σ = 0.1
-=======
-nt = 20000
-ns = 50
-
-# Forcing
-kf, dkf = 12.0, 1.0
+kf, dkf = 12.0, 2.0
 σ = 0.005
->>>>>>> 065b7c34
 
 gr  = TwoDGrid(n, L)
 
@@ -35,67 +23,27 @@
 σ0 = FourierFlows.parsevalsum(force2k.*gr.invKKrsq/2.0, gr)/(gr.Lx*gr.Ly)
 force2k .= σ/σ0 * force2k
 
-force2k_fft = exp.(-(sqrt.(gr.KKsq)-kf).^2/(2*dkf^2))
-force2k_fft[gr.KKsq .< 2.0^2 ] = 0
-force2k_fft[gr.KKsq .> 20.0^2 ] = 0
-force2k_fft[abs.(gr.K).<2π/L] = 0
-σ0_fft = sum(force2k_fft.*gr.invKKsq/2.0)
-force2k_fft .= σ/σ0_fft * force2k_fft * (gr.nx*gr.ny)^2
-
-# if size(force2k)[1]==g.nkr
-#     force2k .= 2*force2k
-# end
-
-
 srand(1234)
 
 function calcF!(F, sol, t, s, v, p, g)
-  if t == s.t # not a substep
-    # eta = (randn(size(sol)) + im*randn(size(sol)))/(sqrt(2)*sqrt(s.dt))
-
-<<<<<<< HEAD
-    # eta = exp.(2π*im*rand(size(sol)))/sqrt(2*s.dt)
-    # eta[1, :] .= 0
-    # @. F = eta .* sqrt(force2k)
-=======
     eta = exp.(2π*im*rand(size(sol)))/sqrt(s.dt)
-    eta[1, :] .= 0
+    eta[1, 1] = 0
     @. F = eta .* sqrt(force2k)
->>>>>>> 065b7c34
-    # Fphys = rfft(irfft(F, g.nx))
-    # F .= Fphys
-
-    # eta = exp.(2π*im*rand(size(v.q)))/sqrt(s.dt)
-    eta = (randn(size(v.q)) + im*randn(size(v.q)))/(sqrt(s.dt))
-    F1 = eta.*sqrt(force2k_fft)
-    F1[1, 1] = 0
-    Fphys = real.(ifft(F1))
-    F2 = rfft(Fphys)
-    F .= F2
-  end
-  nothing
+    nothing
 end
 
 prob = TwoDTurb.ForcedProblem(nx=n, Lx=L, ν=ν, nν=nν, μ=μ, nμ=nμ, dt=dt,
-  stepper="ETDRK4", calcF=calcF!)
+  stepper="RK4", calcF=calcF!)
 
 s, v, p, g, eq, ts = prob.state, prob.vars, prob.params, prob.grid, prob.eqn, prob.ts;
 
-p.calcF!(v.F, s.sol, s.t, s, v, p, g)
-
-
 TwoDTurb.set_q!(prob, 0*g.X)
-
-
 E = Diagnostic(energy,      prob, nsteps=nt)
 D = Diagnostic(dissipation, prob, nsteps=nt)
 R = Diagnostic(drag,        prob, nsteps=nt)
 I = Diagnostic(injection,   prob, nsteps=nt)
 diags = [E, D, I, R]
 
-filename = @sprintf("stochastictest_kf%d.jld2", kf)
-getsol(prob) = deepcopy(prob.state.sol)
-out = Output(prob, filename, (:sol, getsol))
 
 function makeplot(prob, diags)
 
@@ -105,66 +53,60 @@
 
   sca(axs[1]); cla()
   pcolormesh(prob.grid.X, prob.grid.Y, prob.vars.q)
-  xlabel(L"x")
-  ylabel(L"y")
+  xlabel(L"$x$")
+  ylabel(L"$y$")
+  axis("square")
 
   sca(axs[2]); cla()
 
   i₀ = 1
   dEdt = (E[(i₀+1):E.count] - E[i₀:E.count-1])/prob.ts.dt
   ii = (i₀):E.count-1
+  ii2 = (i₀+1):E.count
 
   # dEdt = I - D - R?
-<<<<<<< HEAD
-  total = I[ii]/2 - D[ii] - R[ii]
-=======
-  total = I[ii] + σ - D[ii] - R[ii]
->>>>>>> 065b7c34
+
+  # If the Ito interpretation was used for the work
+  # then we need to add the drift term
+  total = I[ii2]+σ - D[ii] - R[ii]      # Ito
+  # total = I[ii2] - D[ii] - R[ii]        # Stratonovich
+
+
   residual = dEdt - total
 
-  # plot(E.time[ii], I[ii], "o", markersize=0.5, label="injection (\$I\$)")
-  # plot(E.time[ii], -D[ii], label="dissipation (\$D\$)")
-  # plot(E.time[ii], -R[ii], label="drag (\$R\$)")
-  # plot(E.time[ii], residual, "c-", label="residual")
-  # plot(E.time[ii], dEdt[ii], label="dissipation (\$dE/dt\$)")
-<<<<<<< HEAD
-  plot(E.time[ii], I[ii]/2, label="injection (\$I\$)")
-=======
-  plot(E.time[ii], I[ii] + σ, label="injection (\$I\$)")
->>>>>>> 065b7c34
-  plot(E.time[ii], σ*exp.(0*E.time[ii]), "--")
+  # If the Ito interpretation was used for the work
+  # then we need to add the drift term
+  plot(E.time[ii], I[ii2] + σ, label="injection (\$I\$)")   # Ito
+  # plot(E.time[ii], I[ii2] , label="injection (\$I\$)")      # Stratonovich
+  plot(E.time[ii], σ+0*E.time[ii], "--")
   plot(E.time[ii], -D[ii], label="dissipation (\$D\$)")
   plot(E.time[ii], -R[ii], label="drag (\$R\$)")
   ylabel("Energy sources and sinks")
-  xlabel(L"t")
+  xlabel(L"$t$")
   legend(fontsize=10)
 
   sca(axs[3]); cla()
-  # plot(E.time[ii], residual, "c-", label="residual")
-  plot(E.time[ii], total, label="computed")
-  plot(E.time[ii], dEdt, "--k", label="numerical")
-
-  ylabel("Energy sources and sinks")
-  xlabel(L"t")
+  plot(E.time[ii], total[ii], label=L"computed $dE/dt$")
+  plot(E.time[ii], dEdt, "--k", label=L"numerical $dE/dt$")
+  ylabel(L"$dE/dt$")
+  xlabel(L"$t$")
   legend(fontsize=10)
 
   sca(axs[4]); cla()
-  plot(E.time[ii], E[ii])
-  plot(E.time[ii], σ/(2*μ)*(1-exp.(-2*μ*E.time[ii])), "--")
-  # plot(E.time[ii], 0.1*E.time[ii], label="predicted (\$E\$)")
-  xlabel(L"t")
-  ylabel(L"E")
-
-  println(mean(I[ii]))
+  plot(E.time[ii], residual, "c-", label=L"residual = computed $-$ numerical")
+  xlabel(L"$t$")
+  ylabel(L"$dE/dt$")
+  legend(fontsize=10)
 
   residual
 end
 
-fig, axs = subplots(ncols=2, nrows=2, figsize=(10, 8))
+fig, axs = subplots(ncols=2, nrows=2, figsize=(12, 8))
 
 # Step forward
 for i = 1:ns
   tic()
+
   stepforward!(prob, diags, round(Int, nt/ns))
   tc = toq()
 
