--- conflicted
+++ resolved
@@ -26,13 +26,8 @@
     BarotropicQG.updatevars!(prob)
 
     ζ_theory = ampl*cos.(kwave*(g.X-ω/kwave*s.t)).*cos.(lwave*g.Y)
-<<<<<<< HEAD
     # println(norm(ζ_theory - v.zeta)/norm(ζ_theory))
     isapprox(ζ_theory, v.zeta, rtol=g.nx*g.ny*nsteps*1e-12)
-=======
-    println(stepper, "  :  ", norm(ζ_theory - v.zeta)/norm(ζ_theory))
-    isapprox(ζ_theory, v.zeta, rtol=g.nx*g.ny*nsteps*1e-2)
->>>>>>> 236ad805
 end
 
 
@@ -57,24 +52,6 @@
 v  = BarotropicQG.Vars(g)
 eq = BarotropicQG.Equation(p, g)
 
-<<<<<<< HEAD
-dt, nsteps  = 1e-2, 200
-@test test_baroQG_RossbyWave("ETDRK4", dt, nsteps, g, p, v, eq)
-
-dt, nsteps  = 1e-2, 200
-@test test_baroQG_RossbyWave("RK4", dt, nsteps, g, p, v, eq)
-
-dt, nsteps  =1e-2, 200
-@test test_baroQG_RossbyWave("FilteredRK4", dt, nsteps, g, p, v, eq)
-
-dt, nsteps  = 1e-7, 200
-@test test_baroQG_RossbyWave("AB3", dt, nsteps, g, p, v, eq)
-
-dt, nsteps  = 1e-9, 1000
-@test test_baroQG_RossbyWave("ForwardEuler", dt, nsteps, g, p, v, eq)
-
-dt, nsteps  = 1e-9, 1000
-=======
 dt, nsteps  = 1e-3, 200
 @test test_baroQG_RossbyWave("ETDRK4", dt, nsteps, g, p, v, eq)
 
@@ -91,5 +68,4 @@
 @test test_baroQG_RossbyWave("ForwardEuler", dt, nsteps, g, p, v, eq)
 
 dt, nsteps  = 1e-3, 200
->>>>>>> 236ad805
 @test test_baroQG_RossbyWave("FilteredForwardEuler", dt, nsteps, g, p, v, eq)